/*
 * iperf, Copyright (c) 2014-2020, The Regents of the University of
 * California, through Lawrence Berkeley National Laboratory (subject
 * to receipt of any required approvals from the U.S. Dept. of
 * Energy).  All rights reserved.
 *
 * If you have questions about your rights to use or distribute this
 * software, please contact Berkeley Lab's Technology Transfer
 * Department at TTD@lbl.gov.
 *
 * NOTICE.  This software is owned by the U.S. Department of Energy.
 * As such, the U.S. Government has been granted for itself and others
 * acting on its behalf a paid-up, nonexclusive, irrevocable,
 * worldwide license in the Software to reproduce, prepare derivative
 * works, and perform publicly and display publicly.  Beginning five
 * (5) years after the date permission to assert copyright is obtained
 * from the U.S. Department of Energy, and subject to any subsequent
 * five (5) year renewals, the U.S. Government is granted for itself
 * and others acting on its behalf a paid-up, nonexclusive,
 * irrevocable, worldwide license in the Software to reproduce,
 * prepare derivative works, distribute copies to the public, perform
 * publicly and display publicly, and to permit others to do so.
 *
 * This code is distributed under a BSD style license, see the LICENSE
 * file for complete information.
 */
#ifndef        __IPERF_API_H
#define        __IPERF_API_H

#include <sys/socket.h>
#include <sys/time.h>
#include <setjmp.h>
#include <stdio.h>
#ifdef HAVE_STDINT_H
#include <stdint.h>
#endif
#ifdef __cplusplus
extern "C" { /* open extern "C" */
#endif


struct iperf_test;
struct iperf_stream_result;
struct iperf_interval_results;
struct iperf_stream;
struct iperf_time;

typedef uint64_t iperf_size_t;

/* default settings */
#define Ptcp SOCK_STREAM
#define Pudp SOCK_DGRAM
#define Psctp 12
#ifdef HAVE_VSOCK
#define Pvsock AF_VSOCK
#else /* !HAVE_VSOCK */
#define Pvsock 40
#endif
#define DEFAULT_UDP_BLKSIZE 1460 /* default is dynamically set, else this */
#define DEFAULT_TCP_BLKSIZE (128 * 1024)  /* default read/write block size */
#define DEFAULT_SCTP_BLKSIZE (64 * 1024)
#define DEFAULT_VSOCK_BLKSIZE (64 * 1024)

/* short option equivalents, used to support options that only have long form */
#define OPT_SCTP 1
#define OPT_LOGFILE 2
#define OPT_GET_SERVER_OUTPUT 3
#define OPT_UDP_COUNTERS_64BIT 4
#define OPT_CLIENT_PORT 5
#define OPT_NUMSTREAMS 6
#define OPT_FORCEFLUSH 7
#define OPT_NO_FQ_SOCKET_PACING 9 /* UNUSED */
#define OPT_FQ_RATE 10
#define OPT_DSCP 11
#define OPT_CLIENT_USERNAME 12
#define OPT_CLIENT_RSA_PUBLIC_KEY 13
#define OPT_SERVER_RSA_PRIVATE_KEY 14
#define OPT_SERVER_AUTHORIZED_USERS 15
#define OPT_PACING_TIMER 16
#define OPT_CONNECT_TIMEOUT 17
#define OPT_REPEATING_PAYLOAD 18
#define OPT_EXTRA_DATA 19
#define OPT_BIDIRECTIONAL 20
<<<<<<< HEAD
#define OPT_VSOCK 21
=======
#define OPT_SERVER_BITRATE_LIMIT 21
#define OPT_TIMESTAMPS 22
>>>>>>> eeaecf35

/* states */
#define TEST_START 1
#define TEST_RUNNING 2
#define RESULT_REQUEST 3 /* not used */
#define TEST_END 4
#define STREAM_BEGIN 5 /* not used */
#define STREAM_RUNNING 6 /* not used */
#define STREAM_END 7 /* not used */
#define ALL_STREAMS_END 8 /* not used */
#define PARAM_EXCHANGE 9
#define CREATE_STREAMS 10
#define SERVER_TERMINATE 11
#define CLIENT_TERMINATE 12
#define EXCHANGE_RESULTS 13
#define DISPLAY_RESULTS 14
#define IPERF_START 15
#define IPERF_DONE 16
#define ACCESS_DENIED (-1)
#define SERVER_ERROR (-2)

/* Getter routines for some fields inside iperf_test. */
int	iperf_get_verbose( struct iperf_test* ipt );
int	iperf_get_control_socket( struct iperf_test* ipt );
int	iperf_get_test_omit( struct iperf_test* ipt );
int	iperf_get_test_duration( struct iperf_test* ipt );
char	iperf_get_test_role( struct iperf_test* ipt );
int	iperf_get_test_reverse( struct iperf_test* ipt );
int	iperf_get_test_blksize( struct iperf_test* ipt );
FILE*	iperf_get_test_outfile( struct iperf_test* ipt );
uint64_t iperf_get_test_rate( struct iperf_test* ipt );
int iperf_get_test_pacing_timer( struct iperf_test* ipt );
uint64_t iperf_get_test_bytes( struct iperf_test* ipt );
uint64_t iperf_get_test_blocks( struct iperf_test* ipt );
int     iperf_get_test_burst( struct iperf_test* ipt );
int	iperf_get_test_socket_bufsize( struct iperf_test* ipt );
double	iperf_get_test_reporter_interval( struct iperf_test* ipt );
double	iperf_get_test_stats_interval( struct iperf_test* ipt );
int	iperf_get_test_num_streams( struct iperf_test* ipt );
int	iperf_get_test_repeating_payload( struct iperf_test* ipt );
int	iperf_get_test_timestamps( struct iperf_test* ipt );
const char* iperf_get_test_timestamp_format( struct iperf_test* ipt );
int	iperf_get_test_server_port( struct iperf_test* ipt );
char*	iperf_get_test_server_hostname( struct iperf_test* ipt );
char*	iperf_get_test_template( struct iperf_test* ipt );
int	iperf_get_test_protocol_id( struct iperf_test* ipt );
int	iperf_get_test_json_output( struct iperf_test* ipt );
char*	iperf_get_test_json_output_string ( struct iperf_test* ipt );
int	iperf_get_test_zerocopy( struct iperf_test* ipt );
int	iperf_get_test_get_server_output( struct iperf_test* ipt );
char*	iperf_get_test_bind_address ( struct iperf_test* ipt );
int	iperf_get_test_udp_counters_64bit( struct iperf_test* ipt );
int	iperf_get_test_one_off( struct iperf_test* ipt );
int iperf_get_test_tos( struct iperf_test* ipt );
char*	iperf_get_extra_data( struct iperf_test* ipt );
char*	iperf_get_iperf_version(void);
int	iperf_get_test_no_delay( struct iperf_test* ipt );
int	iperf_get_test_connect_timeout( struct iperf_test* ipt );

/* Setter routines for some fields inside iperf_test. */
void	iperf_set_verbose( struct iperf_test* ipt, int verbose );
void	iperf_set_control_socket( struct iperf_test* ipt, int ctrl_sck );
void	iperf_set_test_omit( struct iperf_test* ipt, int omit );
void	iperf_set_test_duration( struct iperf_test* ipt, int duration );
void	iperf_set_test_reporter_interval( struct iperf_test* ipt, double reporter_interval );
void	iperf_set_test_stats_interval( struct iperf_test* ipt, double stats_interval );
void	iperf_set_test_state( struct iperf_test* ipt, signed char state );
void	iperf_set_test_blksize( struct iperf_test* ipt, int blksize );
void	iperf_set_test_logfile( struct iperf_test* ipt, const char *logfile );
void	iperf_set_test_rate( struct iperf_test* ipt, uint64_t rate );
void    iperf_set_test_pacing_timer( struct iperf_test* ipt, int pacing_timer );
void    iperf_set_test_bytes( struct iperf_test* ipt, uint64_t bytes );
void    iperf_set_test_blocks( struct iperf_test* ipt, uint64_t blocks );
void	iperf_set_test_burst( struct iperf_test* ipt, int burst );
void	iperf_set_test_server_port( struct iperf_test* ipt, int server_port );
void	iperf_set_test_socket_bufsize( struct iperf_test* ipt, int socket_bufsize );
void	iperf_set_test_num_streams( struct iperf_test* ipt, int num_streams );
void	iperf_set_test_repeating_payload( struct iperf_test* ipt, int repeating_payload );
void	iperf_set_test_timestamps( struct iperf_test* ipt, int timestamps );
void	iperf_set_test_timestamp_format( struct iperf_test*, const char *tf );
void	iperf_set_test_role( struct iperf_test* ipt, char role );
void	iperf_set_test_server_hostname( struct iperf_test* ipt, const char* server_hostname );
void    iperf_set_test_template( struct iperf_test *ipt, const char *tmp_template );
void	iperf_set_test_reverse( struct iperf_test* ipt, int reverse );
void	iperf_set_test_json_output( struct iperf_test* ipt, int json_output );
int	iperf_has_zerocopy( void );
void	iperf_set_test_zerocopy( struct iperf_test* ipt, int zerocopy );
void	iperf_set_test_get_server_output( struct iperf_test* ipt, int get_server_output );
void	iperf_set_test_bind_address( struct iperf_test* ipt, const char *bind_address );
void	iperf_set_test_udp_counters_64bit( struct iperf_test* ipt, int udp_counters_64bit );
void	iperf_set_test_one_off( struct iperf_test* ipt, int one_off );
void    iperf_set_test_tos( struct iperf_test* ipt, int tos );
void	iperf_set_test_extra_data( struct iperf_test* ipt, const char *dat );
void    iperf_set_test_bidirectional( struct iperf_test* ipt, int bidirectional);
void    iperf_set_test_no_delay( struct iperf_test* ipt, int no_delay);

#if defined(HAVE_SSL)
void    iperf_set_test_client_username(struct iperf_test *ipt, const char *client_username);
void    iperf_set_test_client_password(struct iperf_test *ipt, const char *client_password);
void    iperf_set_test_client_rsa_pubkey(struct iperf_test *ipt, const char *client_rsa_pubkey_base64);
void    iperf_set_test_server_authorized_users(struct iperf_test *ipt, const char *server_authorized_users);
void    iperf_set_test_server_rsa_privkey(struct iperf_test *ipt, const char *server_rsa_privkey_base64);
#endif // HAVE_SSL

void	iperf_set_test_connect_timeout(struct iperf_test *ipt, int ct);

/**
 * exchange_parameters - handles the param_Exchange part for client
 *
 */
int      iperf_exchange_parameters(struct iperf_test * test);

/**
 * add_to_interval_list -- adds new interval to the interval_list
 *
 */
void      add_to_interval_list(struct iperf_stream_result * rp, struct iperf_interval_results *temp);

/**
 * connect_msg -- displays connection message
 * denoting senfer/receiver details
 *
 */
void      connect_msg(struct iperf_stream * sp);

/**
 * iperf_stats_callback -- handles the statistic gathering
 *
 */
void     iperf_stats_callback(struct iperf_test * test);

/**
 * iperf_reporter_callback -- handles the report printing
 *
 */
void     iperf_reporter_callback(struct iperf_test * test);

/**
 * iperf_new_test -- return a new iperf_test with default values
 *
 * returns NULL on failure
 *
 */
struct iperf_test *iperf_new_test(void);

int      iperf_defaults(struct iperf_test * testp);

/**
 * iperf_free_test -- free resources used by test, calls iperf_free_stream to
 * free streams
 *
 */
void      iperf_free_test(struct iperf_test * testp);

/**
 * iperf_new_stream -- return a net iperf_stream with default values
 *
 * returns NULL on failure
 *
 */
struct iperf_stream *iperf_new_stream(struct iperf_test *, int, int);

/**
 * iperf_add_stream -- add a stream to a test
 *
 */
void      iperf_add_stream(struct iperf_test * test, struct iperf_stream * stream);

/**
 * iperf_init_stream -- init resources associated with test
 *
 */
int       iperf_init_stream(struct iperf_stream *, struct iperf_test *);

/**
 * iperf_free_stream -- free resources associated with test
 *
 */
void      iperf_free_stream(struct iperf_stream * sp);

int has_tcpinfo(void);
int has_tcpinfo_retransmits(void);
void save_tcpinfo(struct iperf_stream *sp, struct iperf_interval_results *irp);
long get_total_retransmits(struct iperf_interval_results *irp);
long get_snd_cwnd(struct iperf_interval_results *irp);
long get_rtt(struct iperf_interval_results *irp);
long get_rttvar(struct iperf_interval_results *irp);
long get_pmtu(struct iperf_interval_results *irp);
void print_tcpinfo(struct iperf_test *test);
void build_tcpinfo_message(struct iperf_interval_results *r, char *message);

int iperf_set_send_state(struct iperf_test *test, signed char state);
void iperf_check_throttle(struct iperf_stream *sp, struct iperf_time *nowP);
int iperf_send(struct iperf_test *, fd_set *) /* __attribute__((hot)) */;
int iperf_recv(struct iperf_test *, fd_set *);
void iperf_catch_sigend(void (*handler)(int));
void iperf_got_sigend(struct iperf_test *test) __attribute__ ((noreturn));
void usage(void);
void usage_long(FILE * f);
void warning(const char *);
int iperf_exchange_results(struct iperf_test *);
int iperf_init_test(struct iperf_test *);
int iperf_create_send_timers(struct iperf_test *);
int iperf_parse_arguments(struct iperf_test *, int, char **);
int iperf_open_logfile(struct iperf_test *);
void iperf_reset_test(struct iperf_test *);
void iperf_reset_stats(struct iperf_test * test);

struct protocol *get_protocol(struct iperf_test *, int);
int set_protocol(struct iperf_test *, int);

void iperf_on_new_stream(struct iperf_stream *);
void iperf_on_test_start(struct iperf_test *);
void iperf_on_connect(struct iperf_test *);
void iperf_on_test_finish(struct iperf_test *);

extern jmp_buf env;

/* Client routines. */
int iperf_run_client(struct iperf_test *);
int iperf_connect(struct iperf_test *);
int iperf_create_streams(struct iperf_test *, int sender);
int iperf_handle_message_client(struct iperf_test *);
int iperf_client_end(struct iperf_test *);

/* Server routines. */
int iperf_run_server(struct iperf_test *);
int iperf_server_listen(struct iperf_test *);
int iperf_accept(struct iperf_test *);
int iperf_handle_message_server(struct iperf_test *);
int iperf_create_pidfile(struct iperf_test *);
int iperf_delete_pidfile(struct iperf_test *);
void iperf_check_total_rate(struct iperf_test *, iperf_size_t);

/* JSON output routines. */
int iperf_json_start(struct iperf_test *);
int iperf_json_finish(struct iperf_test *);

/* CPU affinity routines */
int iperf_setaffinity(struct iperf_test *, int affinity);
int iperf_clearaffinity(struct iperf_test *);

/* Custom printf routine. */
int iperf_printf(struct iperf_test *test, const char *format, ...) __attribute__ ((format(printf,2,3)));
int iflush(struct iperf_test *test);

/* Error routines. */
void iperf_err(struct iperf_test *test, const char *format, ...) __attribute__ ((format(printf,2,3)));
void iperf_errexit(struct iperf_test *test, const char *format, ...) __attribute__ ((format(printf,2,3),noreturn));
char *iperf_strerror(int);
extern int i_errno;
enum {
    IENONE = 0,             // No error
    /* Parameter errors */
    IESERVCLIENT = 1,       // Iperf cannot be both server and client
    IENOROLE = 2,           // Iperf must either be a client (-c) or server (-s)
    IESERVERONLY = 3,       // This option is server only
    IECLIENTONLY = 4,       // This option is client only
    IEDURATION = 5,         // test duration too long. Maximum value = %dMAX_TIME
    IENUMSTREAMS = 6,       // Number of parallel streams too large. Maximum value = %dMAX_STREAMS
    IEBLOCKSIZE = 7,        // Block size too large. Maximum value = %dMAX_BLOCKSIZE
    IEBUFSIZE = 8,          // Socket buffer size too large. Maximum value = %dMAX_TCP_BUFFER
    IEINTERVAL = 9,         // Invalid report interval (min = %gMIN_INTERVAL, max = %gMAX_INTERVAL seconds)
    IEMSS = 10,             // MSS too large. Maximum value = %dMAX_MSS
    IENOSENDFILE = 11,      // This OS does not support sendfile
    IEOMIT = 12,            // Bogus value for --omit
    IEUNIMP = 13,           // Not implemented yet
    IEFILE = 14,            // -F file couldn't be opened
    IEBURST = 15,           // Invalid burst count. Maximum value = %dMAX_BURST
    IEENDCONDITIONS = 16,   // Only one test end condition (-t, -n, -k) may be specified
    IELOGFILE = 17,	    // Can't open log file
    IENOSCTP = 18,	    // No SCTP support available
    IEBIND = 19,	    // UNUSED:  Local port specified with no local bind option
    IEUDPBLOCKSIZE = 20,    // Block size invalid
    IEBADTOS = 21,	    // Bad TOS value
    IESETCLIENTAUTH = 22,   // Bad configuration of client authentication
    IESETSERVERAUTH = 23,   // Bad configuration of server authentication
    IEBADFORMAT = 24,	    // Bad format argument to -f
    IEREVERSEBIDIR = 25,    // Iperf cannot be both reverse and bidirectional
    IEBADPORT = 26,	    // Bad port number
<<<<<<< HEAD
    IENOVSOCK = 27,	    // No VSOCK support available
=======
    IETOTALRATE = 27,       // Total required bandwidth is larger than server's limit
    IETOTALINTERVAL = 28,   // Invalid time interval for calculating average data rate
>>>>>>> eeaecf35
    /* Test errors */
    IENEWTEST = 100,        // Unable to create a new test (check perror)
    IEINITTEST = 101,       // Test initialization failed (check perror)
    IELISTEN = 102,         // Unable to listen for connections (check perror)
    IECONNECT = 103,        // Unable to connect to server (check herror/perror) [from netdial]
    IEACCEPT = 104,         // Unable to accept connection from client (check herror/perror)
    IESENDCOOKIE = 105,     // Unable to send cookie to server (check perror)
    IERECVCOOKIE = 106,     // Unable to receive cookie from client (check perror)
    IECTRLWRITE = 107,      // Unable to write to the control socket (check perror)
    IECTRLREAD = 108,       // Unable to read from the control socket (check perror)
    IECTRLCLOSE = 109,      // Control socket has closed unexpectedly
    IEMESSAGE = 110,        // Received an unknown message
    IESENDMESSAGE = 111,    // Unable to send control message to client/server (check perror)
    IERECVMESSAGE = 112,    // Unable to receive control message from client/server (check perror)
    IESENDPARAMS = 113,     // Unable to send parameters to server (check perror)
    IERECVPARAMS = 114,     // Unable to receive parameters from client (check perror)
    IEPACKAGERESULTS = 115, // Unable to package results (check perror)
    IESENDRESULTS = 116,    // Unable to send results to client/server (check perror)
    IERECVRESULTS = 117,    // Unable to receive results from client/server (check perror)
    IESELECT = 118,         // Select failed (check perror)
    IECLIENTTERM = 119,     // The client has terminated
    IESERVERTERM = 120,     // The server has terminated
    IEACCESSDENIED = 121,   // The server is busy running a test. Try again later.
    IESETNODELAY = 122,     // Unable to set TCP/SCTP NODELAY (check perror)
    IESETMSS = 123,         // Unable to set TCP/SCTP MSS (check perror)
    IESETBUF = 124,         // Unable to set socket buffer size (check perror)
    IESETTOS = 125,         // Unable to set IP TOS (check perror)
    IESETCOS = 126,         // Unable to set IPv6 traffic class (check perror)
    IESETFLOW = 127,        // Unable to set IPv6 flow label
    IEREUSEADDR = 128,      // Unable to set reuse address on socket (check perror)
    IENONBLOCKING = 129,    // Unable to set socket to non-blocking (check perror)
    IESETWINDOWSIZE = 130,  // Unable to set socket window size (check perror)
    IEPROTOCOL = 131,       // Protocol does not exist
    IEAFFINITY = 132,       // Unable to set CPU affinity (check perror)
    IEDAEMON = 133,	    // Unable to become a daemon process
    IESETCONGESTION = 134,  // Unable to set TCP_CONGESTION
    IEPIDFILE = 135,	    // Unable to write PID file
    IEV6ONLY = 136,  	    // Unable to set/unset IPV6_V6ONLY (check perror)
    IESETSCTPDISABLEFRAG = 137, // Unable to set SCTP Fragmentation (check perror)
    IESETSCTPNSTREAM= 138,  //  Unable to set SCTP number of streams (check perror)
    IESETSCTPBINDX= 139,    // Unable to process sctp_bindx() parameters
    IESETPACING= 140,       // Unable to set socket pacing rate
    IESETBUF2= 141,	    // Socket buffer size incorrect (written value != read value)
    IEAUTHTEST = 142,       // Test authorization failed
    /* Stream errors */
    IECREATESTREAM = 200,   // Unable to create a new stream (check herror/perror)
    IEINITSTREAM = 201,     // Unable to initialize stream (check herror/perror)
    IESTREAMLISTEN = 202,   // Unable to start stream listener (check perror) 
    IESTREAMCONNECT = 203,  // Unable to connect stream (check herror/perror)
    IESTREAMACCEPT = 204,   // Unable to accepte stream connection (check perror)
    IESTREAMWRITE = 205,    // Unable to write to stream socket (check perror)
    IESTREAMREAD = 206,     // Unable to read from stream (check perror)
    IESTREAMCLOSE = 207,    // Stream has closed unexpectedly
    IESTREAMID = 208,       // Stream has invalid ID
    /* Timer errors */
    IENEWTIMER = 300,       // Unable to create new timer (check perror)
    IEUPDATETIMER = 301,    // Unable to update timer (check perror)
};


#ifdef __cplusplus
} /* close extern "C" */
#endif


#endif /* !__IPERF_API_H */<|MERGE_RESOLUTION|>--- conflicted
+++ resolved
@@ -81,12 +81,9 @@
 #define OPT_REPEATING_PAYLOAD 18
 #define OPT_EXTRA_DATA 19
 #define OPT_BIDIRECTIONAL 20
-<<<<<<< HEAD
-#define OPT_VSOCK 21
-=======
 #define OPT_SERVER_BITRATE_LIMIT 21
 #define OPT_TIMESTAMPS 22
->>>>>>> eeaecf35
+#define OPT_VSOCK 30
 
 /* states */
 #define TEST_START 1
@@ -367,12 +364,9 @@
     IEBADFORMAT = 24,	    // Bad format argument to -f
     IEREVERSEBIDIR = 25,    // Iperf cannot be both reverse and bidirectional
     IEBADPORT = 26,	    // Bad port number
-<<<<<<< HEAD
-    IENOVSOCK = 27,	    // No VSOCK support available
-=======
     IETOTALRATE = 27,       // Total required bandwidth is larger than server's limit
     IETOTALINTERVAL = 28,   // Invalid time interval for calculating average data rate
->>>>>>> eeaecf35
+    IENOVSOCK = 40,	    // No VSOCK support avail
     /* Test errors */
     IENEWTEST = 100,        // Unable to create a new test (check perror)
     IEINITTEST = 101,       // Test initialization failed (check perror)
