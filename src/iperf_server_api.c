--- conflicted
+++ resolved
@@ -464,14 +464,12 @@
 	tmr_cancel(test->omit_timer);
 	test->omit_timer = NULL;
     }
-<<<<<<< HEAD
     if (test->congestion_used != NULL) {
         free(test->congestion_used);
-=======
+    }
     if (test->timer != NULL) {
         tmr_cancel(test->timer);
         test->timer = NULL;
->>>>>>> 499a6d81
     }
 }
 
